# file: api_build.R
# author: Danielle Navarro

#' Deploy a jspsych experiment locally
#'
#' @param path Path where the experiment is deployed
#' @param experiment_folder Experiment subfolder
#' @param data_folder Data subfolder
#' @param port The port to use
#'
#' @details The purpose of the \code{run_locally()} function is to start an
#' R server running (using the plumber package) that will
#' serve the experiment from the local machine. The \code{path},
#' \code{experiment_folder} and \code{data_folder} arguments specify the location
#' specify where the experiment should be deployed, and should be the same
#' that was used when calling \code{\link{build_experiment}()}) to build the
#' experiment originally. The \code{port} is the numeric value of the port on
#' which the experiment is served.
#' Once \code{run_locally()} has been called, a browser window should open
#' showing the relevant page.
#'
#' There are two reasons to deploy a local experiment using \code{run_locally()}
#' rather than simply opening the relevant "index.html" file in the browser. The
#' first is for the purpose of saving data. For security reasons, browsers do not
#' generally permit client-side javascript (e.g., the code that runs the jsPsych
#' experiment) to save files to arbitrary locations. For this reason writing the
#' data to file is the job of the R server, not the javascript code that
#' is running through the browser. In other words, if the experiment is deployed
#' locally using the \code{run_locally()} function, then the \code{\link{save_locally}()}
#' function that used to record data locally will work properly. If, however, the
#' "index.html" file is opened without starting the R server, data will not be
#' saved to file.
#'
#' The second reason for using \code{run_locally()} is that it opens up the possibility
#' that an experiment could use server-side R code at runtime. At the moment jaysire
#' does not have any functionality to do so, but in principle there is nothing
#' preventing the R server from playing a more active role when the experiment is
#' running, and future versions of the package may develop this functionality
#' further.
#'
#' @seealso \code{\link{save_locally}}, \code{\link{build_experiment}}
#'
#' @export
run_locally <- function(path, experiment_folder = "experiment", data_folder = "data", port = 8000) {

  pr <- plumber::plumber$new()

  static_site <- file.path(path, experiment_folder)
  static_data_folder <- file.path(path, data_folder)
  static_router <- plumber::PlumberStatic$new(static_site)

  pr$mount("/", static_router)
  pr$handle("POST", "/submit", function(req, res){

    dat <- jsonlite::fromJSON(req$postBody)
    dat <- readr::read_csv(dat$filedata)

    tsp <- get_timestamp()
    file_id <- paste(
      data_folder, get_timestamp(), get_alphanumeric(10), sep = "_"
    )
    dat$file_id <- file_id
    dat <- dat[, c(ncol(dat), 1:ncol(dat) - 1), drop = FALSE]
    readr::write_csv(dat, file.path(static_data_folder, paste0(file_id, ".csv")))
  })

  pr$registerHook("exit", function(){
    print("Done!")
  })

  url <- paste0("http://localhost:", port)
  utils::browseURL(url)
  pr$run(swagger = FALSE, port = port)

}

<<<<<<< HEAD
#' Deploy a jspsych experiment on google cloud
=======
#' Deploy a jspsych experiment on google app engine
>>>>>>> c412c5b3
#'
#' @param path Path where the experiment is deployed
#' @param experiment_folder Experiment subfolder
#' @param project_id the google app engine project id
#'
#' @details The purpose of the \code{run_googlecloud()} function is to make it
#' somewhat easier to deploy a jsPsych experiment to Google App Engine, so that
#' the experiment can run in the cloud rather than on the local machine.
#' The \code{path} and \code{experiment_folder} arguments
#' specify where the experiment should be deployed, and should be the same
#' that was used when calling \code{\link{build_experiment}()}) to build the
#' experiment originally. The \code{project_id} is the name of the Google App
#' Engine project that will host the experiment.
#'
#' At present, the functionality of \code{run_googlecloud()} is quite limited. All
#' it does is construct the appropriate command that you will need to enter at
#' the terminal. It does not execute that command, nor does it assist you in
#' creating the Google App Engine project itself (it is assumed that the user
#' already has a Google Cloud account and is authorised to deploy to the project)
#'
#' @seealso \code{\link{save_googlecloud}}, \code{\link{build_experiment}}
#'
#' @export
run_googlecloud <- function(path, experiment_folder = "experiment", project_id) {
  app <- file.path(path, experiment_folder, "app.yaml")
  cmd <- paste0("gcloud app deploy ", app, " --project=", project_id)
  cat("To deploy, enter the following command at the terminal:\n")
  cat(cmd, "\n")
  return(invisible(cmd))
}



#' Download data from a jspsych experiment deployed on google cloud
#'
#' @details This function currently does nothing
#'
#' @seealso \code{\link{save_googlecloud}}, \code{\link{run_googlecloud}}
#'
#' @export
download_googlecloud <- function() {
}



#' Deploy a jspsych experiment to a webserver
#'
#' @param path Path where the experiment is deployed
#' @param experiment_folder Experiment subfolder
#' @param ssh ssh connection string to a webserver
#' @param keyfile (optional) path to a ssh private key to log in to your webserver
#' @param webserver_configured set this to true when you've configured your webserver
#'
#' @details The purpose of the \code{run_webserver()} function is to make it
#' somewhat easier to deploy a jsPsych experiment to a webserver that you control,
#' so that the experiment can run in the cloud rather than on the local machine.
#'
#' For this to work, you need to configure your webserver first. On a recent ubuntu image
#' (available from most cloud providers), you can install apache and php with
#' "\code{sudo apt install apache2 php}". You should probably also secure the connection
#' between the webserver and the participants with https. If you have configured a domain
#' name for your server, it is pretty simple to enable https via let's encrypt:
#' "\code{sudo add-apt-repository ppa:certbot/certbot}",
#' "\code{sudo apt install certbot python-certbot-apache}", and
#' "\code{sudo certbot --apache}"
#'
#' Used together with \code{\link{save_webserver}}, this will set up a folder on the server
#' that apache can write to, and a little php script to receive said data
#' (as recommended on \href{https://www.jspsych.org/overview/data/#storing-data-permanently-as-a-file}{the jspsych website}).
#'
#' @seealso \code{\link{save_webserver}}, \code{\link{build_experiment}}, \code{\link{download_webserver}}
#'
#' @examples
#' \dontrun{
#' build_experiment(..., on_finish = save_webserver())
#' run_webserver(ssh = "user@server.com", keyfile = "~/.ssh/id_rsa")
#' download_webserver(ssh = "user@server.com", keyfile = "~/.ssh/id_rsa")
#' }
#'
#' @export
run_webserver <- function(path, experiment_folder = "experiment", ssh, keyfile = NULL,
                          webserver_configured = FALSE) {
  if (!requireNamespace("ssh", quietly = TRUE)) {
    stop("In order to deploy to a webserver, please install ssh: install.packages('ssh')")
  }

  ## check if we'll be saving data to the webserver as well
  save_webserver = file.exists(file.path(path, experiment_folder, "script", "record_result.php"))

  # If we're saving to the webserver, create the data folder and fix permissions
  # note: needs to have passwordless sudo configured
  server_data_folder = "/var/www/server_data"
  html_folder = "/var/www/html"
  serverfolder_cmd <- paste0(c("sudo mkdir ",
                               "sudo chgrp www-data ",
                               "sudo chmod 775 "),
                             server_data_folder)

  if (!webserver_configured) {
    ## print a little setup help
    cat("To run the experiment, we need a webserver running. If you haven't yet, \n")
    cat("you can install apache with\n")
    cat(" sudo apt install apache2 php\n")
    cat("and preferably enable https with\n")
    cat(" sudo add-apt-repository ppa:certbot/certbot\n")
    cat(" sudo apt install certbot python-certbot-apache\n")
    cat(" sudo certbot --apache\n")
    cat("Disable this message with webserver_configured = TRUE\n\n")
  }

  cat("To deploy, we're going to copy the experiment/ folder to /var/www/html on the server\n")
  if (save_webserver) {
    cat("and run the following commands on your webserver:\n")
    cat(paste0(" ", serverfolder_cmd, "\n"), sep = "")
  }

  if (readline(prompt = "Ok? [Y/n] ") %in% c("y", "Y", "")) {
    ssh_session <- ssh::ssh_connect(ssh, keyfile)
    if (save_webserver) {
      ssh::ssh_exec_wait(ssh_session, serverfolder_cmd)
    }

    ssh::scp_upload(
      ssh_session,
      files = list.files(file.path(path, experiment_folder), full.names = TRUE),
      to = html_folder)

    ssh::ssh_disconnect(ssh_session)
    cat("Deployment complete!")
  }
}


#' Download data from a jspsych experiment deployed on a webserver
#'
#' @param ssh ssh connection string to a webserver
#' @param keyfile (optional) path to a ssh private key to log in to your webserver
#' @param to local folder to download the data to
#'
#' @details This function assumes the default setup by run_webserver, so all it does
#' is download the folder /var/www/server_data
#'
#' @seealso \code{\link{save_webserver}}, \code{\link{run_webserver}}
#'
#' @export
download_webserver <- function(ssh, keyfile = NULL, to = ".") {
  ssh_session <- ssh::ssh_connect(ssh, keyfile)
  ssh::scp_download(ssh_session, "/var/www/server_data/", to = to)
  ssh::ssh_disconnect(ssh_session)
}<|MERGE_RESOLUTION|>--- conflicted
+++ resolved
@@ -74,11 +74,7 @@
 
 }
 
-<<<<<<< HEAD
-#' Deploy a jspsych experiment on google cloud
-=======
 #' Deploy a jspsych experiment on google app engine
->>>>>>> c412c5b3
 #'
 #' @param path Path where the experiment is deployed
 #' @param experiment_folder Experiment subfolder
